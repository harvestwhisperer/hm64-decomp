--- conflicted
+++ resolved
@@ -8,8 +8,4 @@
 
 ## Progress
 
-<<<<<<< HEAD
 Currently, about 47% of the 1451 game functions have been decompiled, and most library functions have been identified.
-=======
-Currently, about 46% of the 1451 game functions have been decompiled, and most library functions have been identified.
->>>>>>> 845feab3
